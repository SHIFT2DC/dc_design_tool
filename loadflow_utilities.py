"""
DC Load Flow Module

This module provides functions for performing DC load flow calculations on electrical networks.
It handles the cleanup of network data and performs sequential load flow calculations on subnetworks.
"""

import pandapower as pp
import numpy as np
import pandas as pd
from ast import literal_eval
from topology_utilities import separate_subnetworks, sorting_network, merge_networks, find_lines_between_given_line_and_ext_grid
from typing import Dict, List


def clean_network(net: pp.pandapowerNet, original_net: pp.pandapowerNet) -> pp.pandapowerNet:
    """
    Cleans the network by removing temporary components and restoring converter data.

    Args:
        net (pp.pandapowerNet): The network to clean.
        original_net (pp.pandapowerNet): The original network with converter data.

    Returns:
        pp.pandapowerNet: The cleaned network.
    """
    # Restore converter data from the original network
    net.converter = original_net.converter
    net.res_converter = original_net.res_converter

    # Remove temporary loads used for converter emulation
    remove_temporary_loads(net)

    # Remove temporary external grids used for converter emulation
    remove_temporary_ext_grids(net)

    return net


def remove_temporary_loads(net: pp.pandapowerNet) -> None:
    """
    Removes temporary loads from the network.

    Args:
        net (pp.pandapowerNet): The network to clean.
    """
    del_load = ['Load of net' in str(x) for x in net.load.name.values]
    net.load.drop(net.load.loc[del_load].index, inplace=True)
    net.res_load.drop(net.res_load.loc[del_load].index, inplace=True)


def remove_temporary_ext_grids(net: pp.pandapowerNet) -> None:
    """
    Removes temporary external grids from the network.

    Args:
        net (pp.pandapowerNet): The network to clean.
    """
    del_ext_grid = ['Converter emulation' in str(x) for x in net.ext_grid.name.values]
    net.ext_grid.drop(net.ext_grid.loc[del_ext_grid].index, inplace=True)
    net.res_ext_grid.drop(net.res_ext_grid.loc[del_ext_grid].index, inplace=True)


def calculate_converter_power(power: float, converter: pd.Series) -> tuple:
    """
    Calculates the converter power flow and losses.

    Args:
        power (float): Power flow through the converter in MW.
        converter (pd.Series): Converter data series.

    Returns:
        tuple: A tuple containing the adjusted power, efficiency, and power loss.
    """
    # Get efficiency from interpolation of the efficiency curve
    efficiency = interpolate_efficiency(power, converter)

    # Calculate adjusted power based on flow direction
    adjusted_power = power * efficiency if power < 0 else power / efficiency
    adjusted_power = adjusted_power + converter['stand_by_loss'].iloc[0]
    # Calculate power loss
    power_loss = power - adjusted_power
    return adjusted_power, efficiency, power_loss


def interpolate_efficiency(power: float, converter: pd.Series) -> float:
    """
    Interpolates the efficiency of the converter based on the power flow.

    Args:
        power (float): Power flow through the converter in MW.
        converter (pd.Series): Converter data series.

    Returns:
        float: The interpolated efficiency.
    """
    return np.interp(
        abs(power),
        converter.efficiency.values[0][:, 0] / 1000,  # Convert kW to MW
        converter.efficiency.values[0][:, 1]
    )


def add_upstream_ext_grids(network_dict: Dict, network_id: int, tmp_net: pp.pandapowerNet, net) -> None:
    """
    Adds external grids for upstream connections in the subnetwork.

    Args:
        network_dict (Dict): Dictionary containing all subnetwork data.
        network_id (int): ID of the subnetwork to process.
        tmp_net (pp.pandapowerNet): The temporary network to modify.
    """
    for upstream in network_dict[network_id]['direct_upstream_network']:
        bus = [x[1] for x in network_dict[upstream[0]]['direct_downstream_network']
               if x[0] == network_id][0]
        v=1.0
        if (not network_dict[upstream[0]]['network'].res_bus.empty) and (net.converter.loc[net.converter['name']==upstream[2],'type'].str.contains('PDU').values[0] ):
            v=max(0.98,network_dict[upstream[0]]['network'].res_bus.loc[upstream[1],'vm_pu'])
            v=min(1.02,v)
            
        if len(tmp_net.ext_grid.loc[tmp_net.ext_grid['name']=='Converter emulation'])==0:    
            pp.create_ext_grid(tmp_net, bus=bus, vm_pu=v, name='Converter emulation')
        else :
            tmp_net.ext_grid.loc[tmp_net.ext_grid['name']=='Converter emulation','vm_pu']=v


def update_upstream_network(network_dict: Dict, network_id: int, tmp_net: pp.pandapowerNet, net: pp.pandapowerNet) -> None:
    """
    Updates the upstream network with the results of the current subnetwork.

    Args:
        network_dict (Dict): Dictionary containing all subnetwork data.
        network_id (int): ID of the subnetwork to process.
        tmp_net (pp.pandapowerNet): The temporary network with results.
        net (pp.pandapowerNet): The main network containing converter data.
    """
    for upstream in network_dict[network_id]['direct_upstream_network']:
        up_net = network_dict[upstream[0]]['network']
        power = tmp_net.res_ext_grid.p_mw.values[0]

        # Get converter data and calculate power flow
        converter = net.converter.loc[net.converter.name == upstream[2]]
        adjusted_power, _, power_loss = calculate_converter_power(power, converter)
        # Add load to upstream network
        add_load_to_upstream(up_net, upstream[1], adjusted_power, network_id)

        # Update network and results
        network_dict[upstream[0]]['network'] = up_net
        update_converter_results(net, upstream[2], adjusted_power, power, power_loss)


def add_load_to_upstream(up_net: pp.pandapowerNet, bus: int, adjusted_power: float, network_id: int) -> None:
    """
    Adds a load to the upstream network.

    Args:
        up_net (pp.pandapowerNet): The upstream network to modify.
        bus (int): The bus where the load will be added.
        adjusted_power (float): The power value for the load.
        network_id (int): The ID of the subnetwork.
    """
    if len(up_net.load.loc[up_net.load['name']==f'Load of net {network_id}'])!=0:
        up_net.load.loc[up_net.load['name']==f'Load of net {network_id}','p_mw']=adjusted_power
    else:
        pp.create_load(
            up_net,
            bus=bus,
            p_mw=adjusted_power,
            q_mvar=0,
            name=f'Load of net {network_id}'
        )


def update_converter_results(net: pp.pandapowerNet, converter_name: str, adjusted_power: float, power: float, power_loss: float) -> None:
    """
    Updates the converter results in the main network.

    Args:
        net (pp.pandapowerNet): The main network.
        converter_name (str): The name of the converter.
        adjusted_power (float): The adjusted power value.
        power (float): The original power value.
        power_loss (float): The power loss.
    """
    net.res_converter.loc[net.converter.name == converter_name, 'p_mw'] = adjusted_power
    net.res_converter.loc[net.converter.name == converter_name, 'loading (%)'] = power / net.converter.loc[net.converter.name == converter_name, 'P'] * 100
    net.res_converter.loc[net.converter.name == converter_name, 'pl_mw'] = power_loss


def process_subnetwork(network_id: int, network_dict: Dict, loadflowed_subs: List[int], net: pp.pandapowerNet) -> None:
    """
    Processes a single subnetwork in the DC load flow calculation.

    Args:
        network_id (int): ID of the subnetwork to process.
        network_dict (Dict): Dictionary containing all subnetwork data.
        loadflowed_subs (List[int]): List of already processed subnetworks.
        net (pp.pandapowerNet): Main network containing converter data.
    """
    tmp_net = network_dict[network_id]['network']

    # Add external grids for upstream connections
    add_upstream_ext_grids(network_dict, network_id, tmp_net, net)

    # Run power flow
    pp.runpp(tmp_net)
    network_dict[network_id]['network'] = tmp_net
    loadflowed_subs.append(network_id)

    # Process upstream networks
    update_upstream_network(network_dict, network_id, tmp_net, net)


<<<<<<< HEAD
def perform_dc_load_flow(net: pp.pandapowerNet,use_case: dict, PDU_droop_control=False) -> pp.pandapowerNet:
=======
def perform_dc_load_flow(net: pp.pandapowerNet, use_case: dict) -> pp.pandapowerNet:
>>>>>>> f9de8a08
    """
    Performs DC load flow calculation on the network.

    Args:
        net (pp.pandapowerNet): The network to analyze.

    Returns:
        pp.pandapowerNet: The network with load flow results.
    """
    # Separate and sort subnetworks
    subnetwork_list = separate_subnetworks(net)
    network_dict = sorting_network(net, subnetwork_list)
    err=1
    prev_diff_volt=[0]*len(net.converter.loc[net.converter['type'].str.contains('PDU')])
    diff_volt=[10]*len(net.converter.loc[net.converter['type'].str.contains('PDU')])
    i=0
    if PDU_droop_control:
        while ((err > 1e-8) and (sum(abs(np.array(prev_diff_volt)-np.array(diff_volt)))>1e-8)) and (i<100):
            i+=1
        # Initialize results
            loadflowed_subs = []
            initialize_converter_results(net)
        # Process subnetworks sequentially
            process_all_subnetworks(network_dict, loadflowed_subs, net)
            err=0
            prev_diff_volt=diff_volt
            diff_volt=[]
            for network_id in network_dict.keys():
                for upstream in network_dict[network_id]['direct_upstream_network']:
                    bus = [x[1] for x in network_dict[upstream[0]]['direct_downstream_network']
                        if x[0] == network_id][0]
                    if net.converter.loc[net.converter['name']==upstream[2],'type'].str.contains('PDU').values[0]:
                        v_upstream=network_dict[upstream[0]]['network'].res_bus.loc[upstream[1],'vm_pu']
                        v_downstream=network_dict[network_id]['network'].res_bus.loc[bus,'vm_pu']
                        err+=abs(v_upstream-v_downstream)
                        diff_volt.append(v_downstream)
    else:
        loadflowed_subs = []
        initialize_converter_results(net)
        # Process subnetworks sequentially
        process_all_subnetworks(network_dict, loadflowed_subs, net)
                

    # Merge results and clean network
    net_res = merge_networks([network_dict[n]['network'] for n in network_dict.keys()])
    net = clean_network(net_res, net)

    _,max_v=define_voltage_limits(use_case)
    check_high_voltage_nodes(net, voltage_threshold=max_v)

    return net


def initialize_converter_results(net: pp.pandapowerNet) -> None:
    """
    Initializes the converter results DataFrame.

    Args:
        net (pp.pandapowerNet): The network to initialize.
    """
    net.res_converter = pd.DataFrame(
        data=np.empty((len(net.converter), 3)),
        columns=["p_mw", "loading (%)", 'pl_mw']
    )


def process_all_subnetworks(network_dict: Dict, loadflowed_subs: List[int], net: pp.pandapowerNet) -> None:
    """
    Processes all subnetworks in the network.

    Args:
        network_dict (Dict): Dictionary containing all subnetwork data.
        loadflowed_subs (List[int]): List of already processed subnetworks.
        net (pp.pandapowerNet): The main network.
    """
    while not all(elem in loadflowed_subs for elem in network_dict.keys()):
        unprocessed = set(network_dict.keys()) - set(loadflowed_subs)

        for network_id in unprocessed:
            if all_downstream_processed(network_dict, network_id, loadflowed_subs):
                process_subnetwork(network_id, network_dict, loadflowed_subs, net)


def all_downstream_processed(network_dict: Dict, network_id: int, loadflowed_subs: List[int]) -> bool:
    """
    Checks if all downstream networks of a given network are processed.

    Args:
        network_dict (Dict): Dictionary containing all subnetwork data.
        network_id (int): ID of the subnetwork to check.
        loadflowed_subs (List[int]): List of already processed subnetworks.

    Returns:
        bool: True if all downstream networks are processed, False otherwise.
    """
    return all(
        elem in loadflowed_subs
        for elem in [x[0] for x in network_dict[network_id]['direct_downstream_network']]
    )


def perform_load_flow_with_sizing(net: pp.pandapowerNet, cable_catalogue: pd.DataFrame, use_case: Dict) -> pp.pandapowerNet:
    """
    Performs DC load flow calculation with sizing adjustments for converters and cables.

    Args:
        net (pp.pandapowerNet): The pandapower network.
        cable_catalogue (pd.DataFrame): DataFrame containing cable specifications.
        use_case (Dict): Dictionary specifying project details and constraints.

    Returns:
        pp.pandapowerNet: The updated network after DC load flow and sizing adjustments.
    """
    # Step 1: Define voltage limits based on the use case
    min_v, max_v = define_voltage_limits(use_case)
    cable_factor, AC_DC_factor, converter_factor = define_sizing_security_factor(use_case)
    # Step 2: Perform initial DC load flow analysis
<<<<<<< HEAD
    net = perform_dc_load_flow(net,use_case,PDU_droop_control=False)
=======
    net = perform_dc_load_flow(net, use_case)
>>>>>>> f9de8a08

    # Step 3: Adjust converter sizing based on load flow results
    adjust_converter_sizing(net, AC_DC_factor, converter_factor)

    # Step 4: Process subnetworks and perform cable adjustments
    net = process_subnetworks_with_cable_sizing(net, cable_catalogue, min_v, max_v,cable_factor)

    _,max_v=define_voltage_limits(use_case)
    check_high_voltage_nodes(net, voltage_threshold=max_v)

    return net


def define_voltage_limits(use_case: Dict) -> tuple:
    """
    Defines the voltage limits based on the use case.

    Args:
        use_case (Dict): Dictionary specifying project details and constraints.

    Returns:
        tuple: A tuple containing the minimum and maximum voltage limits.
    """
    if use_case['Project details']['Ecosystem'] in ['CurrentOS']:
        return 0.98, 1.02
    elif use_case['Project details']['Ecosystem'] in ['ODCA',]:
        return 0.98, 1.02
    

def define_sizing_security_factor(use_case: Dict) -> tuple:
    """
    Defines the sizing security factot based on the use case.

    Args:
        use_case (Dict): Dictionary specifying project details and constraints.

    Returns:
        tuple: A tuple containing the minimum and maximum voltage limits.
    """
    cable_factor = use_case['Sizing factor']['Cable sizing security factor (%)']
    AC_DC_factor = use_case['Sizing factor']['AC/DC converter sizing security factor (%)']
    converter_factor = use_case['Sizing factor']['Other converters sizing security factor (%)']
    return cable_factor, AC_DC_factor, converter_factor


def process_subnetworks_with_cable_sizing(net: pp.pandapowerNet, cable_catalogue: pd.DataFrame, min_v: float, max_v: float, cable_factor: int) -> pp.pandapowerNet:
    """
    Processes all subnetworks and adjusts cable sizing based on load flow results.

    Args:
        net (pp.pandapowerNet): The pandapower network.
        cable_catalogue (pd.DataFrame): DataFrame containing cable specifications.
        min_v (float): Minimum voltage limit.
        max_v (float): Maximum voltage limit.
    """
    # Separate the network into subnetworks
    subnetwork_list = separate_subnetworks(net)
    dic_of_subs = sorting_network(net, subnetwork_list)

    # Initialize list of processed subnetworks
    loadflowed_subs = []

    # Process subnetworks sequentially
    while not all(sub in loadflowed_subs for sub in dic_of_subs.keys()):
        for n in set(dic_of_subs.keys()) - set(loadflowed_subs):
            if all_downstream_processed(dic_of_subs, n, loadflowed_subs):
                process_single_subnetwork_with_cable_sizing(dic_of_subs, n, cable_catalogue, min_v, max_v, loadflowed_subs, net, cable_factor)
    
    net_res = merge_networks([dic_of_subs[n]['network'] for n in dic_of_subs.keys()])
    return clean_network(net_res, net)
    

def process_single_subnetwork_with_cable_sizing(dic_of_subs: Dict, n: int, cable_catalogue: pd.DataFrame, min_v: float, max_v: float, loadflowed_subs: List[int], net: pp.pandapowerNet, cable_factor: int) -> None:
    """
    Processes a single subnetwork and adjusts cable sizing.

    Args:
        dic_of_subs (Dict): Dictionary containing all subnetwork data.
        n (int): ID of the subnetwork to process.
        cable_catalogue (pd.DataFrame): DataFrame containing cable specifications.
        min_v (float): Minimum voltage limit.
        max_v (float): Maximum voltage limit.
        loadflowed_subs (List[int]): List of already processed subnetworks.
        net (pp.pandapowerNet): The main network.
    """
    tmp_net = dic_of_subs[n]['network']

    # Add external grids for upstream connections
    add_upstream_ext_grids_for_sizing(dic_of_subs, n, tmp_net)

    # Run power flow and adjust cable sizing
    pp.runpp(tmp_net)
    adjust_cable_sizing(tmp_net, cable_catalogue, min_v, max_v, cable_factor)
    # Update the subnetwork in the dictionary
    dic_of_subs[n]['network'] = tmp_net
    loadflowed_subs.append(n)

    # Update upstream networks with results
    update_upstream_networks_with_results(dic_of_subs, n, tmp_net, net)


def add_upstream_ext_grids_for_sizing(dic_of_subs: Dict, n: int, tmp_net: pp.pandapowerNet) -> None:
    """
    Adds external grids for upstream connections in the subnetwork.

    Args:
        dic_of_subs (Dict): Dictionary containing all subnetwork data.
        n (int): ID of the subnetwork to process.
        tmp_net (pp.pandapowerNet): The temporary network to modify.
    """
    for upstream in dic_of_subs[n]['direct_upstream_network']:
        bus = [x[1] for x in dic_of_subs[upstream[0]]['direct_downstream_network'] if x[0] == n][0]
        pp.create_ext_grid(tmp_net, bus=bus, vm_pu=1.0, name='Converter emulation')


def update_upstream_networks_with_results(dic_of_subs: Dict, n: int, tmp_net: pp.pandapowerNet, net: pp.pandapowerNet) -> None:
    """
    Updates the upstream networks with the results of the current subnetwork.

    Args:
        dic_of_subs (Dict): Dictionary containing all subnetwork data.
        n (int): ID of the subnetwork to process.
        tmp_net (pp.pandapowerNet): The temporary network with results.
        net (pp.pandapowerNet): The main network.
    """
    for upstream in dic_of_subs[n]['direct_upstream_network']:
        up_net = dic_of_subs[upstream[0]]['network']
        power = tmp_net.res_ext_grid.p_mw.values[0]

        # Get converter data and calculate power flow
        converter = net.converter.loc[net.converter.name == upstream[2]]
        efficiency = interpolate_efficiency(power, converter)
        adjusted_power = power * efficiency if power < 0 else power / efficiency

        # Add load to upstream network
        add_load_to_upstream(up_net, upstream[1], adjusted_power, n)

        # Update network and results
        dic_of_subs[upstream[0]]['network'] = up_net
        update_converter_results(net, upstream[2], adjusted_power, power, power - adjusted_power)


def adjust_converter_sizing(net: pp.pandapowerNet, AC_DC_factor: int, converter_factor: int) -> None:
    """
    Adjusts the sizing of converters based on the load flow results.

    Args:
        net (pp.pandapowerNet): The network to adjust.
    """
    for i in net.converter.index:
        if net.converter.loc[i, 'conv_rank'] is not None:
            tmp_cc = net.converter.loc[i, 'converter_catalogue']
            new_c,new_conv_rank = select_converter_based_on_power(tmp_cc, net.res_converter.loc[i, 'p_mw'],AC_DC_factor, converter_factor)
            update_converter_efficiency_curve(net, i, new_c)
            update_converter_attributes(net, i, new_c, int(new_conv_rank))


def select_converter_based_on_power(tmp_cc: pd.DataFrame, power_mw: float, AC_DC_factor: int, converter_factor: int) -> tuple:
    """
    Selects the appropriate converter based on the power requirements.

    Args:
        tmp_cc (pd.DataFrame): The converter catalogue.
        power_mw (float): The power flow through the converter in MW.

    Returns:
        pd.Series: The selected converter.
    """
    if 'AC/DC' in tmp_cc.loc[0,'Converter type']:
        factor = AC_DC_factor
    else :
        factor = converter_factor
    if (tmp_cc['Nominal power (kW)']*(1-factor/100) > abs(power_mw * 1000)).values.any():
        # Find new converter with minimum capacity above required power
        filtered_tmp_cc = tmp_cc[tmp_cc['Nominal power (kW)']*(1-factor/100) > abs(power_mw * 1000)]
        return filtered_tmp_cc.loc[filtered_tmp_cc['Nominal power (kW)'].idxmin()],filtered_tmp_cc['Nominal power (kW)'].idxmin()
    else:
        # Otherwise, select the largest converter
        return tmp_cc.loc[tmp_cc['Nominal power (kW)'].idxmax()],tmp_cc['Nominal power (kW)'].idxmax()


def update_converter_efficiency_curve(net: pp.pandapowerNet, i: int, new_c: pd.Series) -> None:
    """
    Updates the efficiency curve of the converter.

    Args:
        net (pp.pandapowerNet): The network.
        i (int): The index of the converter.
        new_c (pd.Series): The selected converter.
    """
    if net.converter.loc[i, 'efficiency'] == 'user-defined':
        eff = net.converter.loc[i, 'efficiency']
        p_previous = eff[:, 0] * 100 / net.converter.loc[i, 'P']
        p = p_previous / 100 * new_c['Nominal power (kW)']
        efficiency = np.vstack((p, eff[:, 1])).T
    else:
        eff_str = new_c['Efficiency curve [Xi;Yi], i={1,2,3,4}, \nwith X= Factor of Nominal Power (%), Y=Efficiency (%)']
        eff = np.array(literal_eval('[' + eff_str.replace(';', ',') + ']'))
        e = eff[:, 1].astype('float') / 100
        p = eff[:, 0] / 100 * new_c['Nominal power (kW)']
        efficiency = np.vstack((p, e)).T

    net.converter.at[i, 'efficiency'] = efficiency


def update_converter_attributes(net: pp.pandapowerNet, i: int, new_c: pd.Series, new_conv_rank: int) -> None:
    """
    Updates the attributes of the converter.

    Args:
        net (pp.pandapowerNet): The network.
        i (int): The index of the converter.
        new_c (pd.Series): The selected converter.
    """
    net.converter.loc[i, 'conv_rank'] = new_conv_rank
    net.converter.loc[i, 'P'] = new_c['Nominal power (kW)'] / 1000


def adjust_cable_sizing(subnet: pp.pandapowerNet, cable_catalogue: pd.DataFrame, min_v: float, max_v: float, cable_factor: int) -> None:
    """
    Adjusts the sizing of cables based on the load flow results.

    Args:
        subnet (pp.pandapowerNet): The subnetwork to adjust.
        cable_catalogue (pd.DataFrame): DataFrame containing cable specifications.
        min_v (float): Minimum voltage limit.
        max_v (float): Maximum voltage limit.
    """
    for line_id in subnet.res_line.i_ka.sort_values(ascending=False).index:
        if not np.isnan(subnet.line.loc[line_id,'cable_rank']):
            optimal = False
            while not optimal:
                optimal = adjust_single_cable(subnet, line_id, cable_catalogue, min_v, cable_factor)


def adjust_single_cable(subnet: pp.pandapowerNet, line_id: int, cable_catalogue: pd.DataFrame, min_v: float, cable_factor: int) -> bool:
    """
    Adjusts the sizing of a single cable.

    Args:
        subnet (pp.pandapowerNet): The subnetwork.
        line_id (int): The ID of the cable to adjust.
        cable_catalogue (pd.DataFrame): DataFrame containing cable specifications.
        min_v (float): Minimum voltage limit.

    Returns:
        bool: True if the cable is optimally sized, False otherwise.
    """
    tension_of_interest = 'vm_to_pu' if subnet.res_line.loc[line_id, 'p_from_mw'] > 0 else 'vm_from_pu'
    idx_new_cable = subnet.line.loc[line_id, "cable_rank"]
    idx_cable = idx_new_cable
    load_flow_converge = True
    # Perform iterative cable resizing
    while (subnet.res_line.loc[line_id, "loading_percent"] < (100 * (1-cable_factor/100)) and
           subnet.res_line.loc[line_id, tension_of_interest] > min_v and
           idx_new_cable >= 1 and load_flow_converge):
        idx_cable = idx_new_cable
        idx_new_cable -= 1
        new_cable = cable_catalogue.loc[idx_new_cable]
        subnet.line.r_ohm_per_km.loc[line_id] = new_cable['R'] * 1000
        subnet.line.max_i_ka.loc[line_id] = new_cable['Imax'] / 1000
        subnet.line.cable_rank.loc[line_id] = idx_new_cable
        try:
            pp.runpp(subnet)
        except:
            print("Load flow convergence issue.")
            load_flow_converge = False
    # Restore cable to previous size if necessary
    if not (subnet.res_line.loc[line_id, "loading_percent"] < (100 * (1-cable_factor/100)) and
            subnet.res_line.loc[line_id, tension_of_interest] > min_v and
            load_flow_converge):
        new_cable = cable_catalogue.loc[idx_cable]
        subnet.line.r_ohm_per_km.loc[line_id] = new_cable['R'] * 1000
        subnet.line.max_i_ka.loc[line_id] = new_cable['Imax'] / 1000
        subnet.line.cable_rank.loc[line_id] = idx_cable
    pp.runpp(subnet)

    # Check for downstream constraints
    return check_downstream_line_size(subnet, line_id, cable_catalogue)


def check_downstream_line_size(subnet: pp.pandapowerNet, line_id: int, cable_catalogue: pd.DataFrame) -> bool:
    """
    Checks for downstream constraints and adjusts cable sizes if necessary.

    Args:
        subnet (pp.pandapowerNet): The subnetwork.
        line_id (int): The ID of the cable to check.
        cable_catalogue (pd.DataFrame): DataFrame containing cable specifications.

    Returns:
        bool: True if no further adjustments are needed, False otherwise.
    """
    optimal = True
    for downstream_line in find_lines_between_given_line_and_ext_grid(subnet, line_id):
        if subnet.line.loc[downstream_line, 'cable_rank'] < subnet.line.loc[line_id, 'cable_rank']:
            new_cable = cable_catalogue.loc[subnet.line.loc[downstream_line, 'cable_rank'] + 1]
            subnet.line.r_ohm_per_km.loc[downstream_line] = new_cable['R'] * 1000
            subnet.line.max_i_ka.loc[downstream_line] = new_cable['Imax'] / 1000
            subnet.line.cable_rank.loc[downstream_line] += 1
            optimal = False
    pp.runpp(subnet)
    return optimal


import warnings


def check_high_voltage_nodes(net, voltage_threshold=1.1):
    """
    Checks for high voltage buses not connected to static generators via transformers.
    
    Args:
        net (pp.Network): Pandapower network to analyze
        voltage_threshold (float): Voltage threshold in per unit (default: 1.1)
    
    Raises:
        UserWarning: When high voltage buses are found without generator connections
    """

    # Identify overvoltage buses
    high_voltage_buses = net.res_bus[net.res_bus.vm_pu > voltage_threshold].index
    
    for bus in high_voltage_buses:
        # Find connected transformers
        connected_converter = net.converter[(net.converter.from_bus == bus) | (net.converter.to_bus == bus)]
        
        sgen_connected = False
        # Check for generators on transformer secondary side
        for _, conv in connected_converter.iterrows():
            other_side_bus = conv.from_bus if conv.to_bus == bus else conv.to_bus
            
            if other_side_bus in net.sgen.bus.values:
                sgen_connected = True
                break
                
        # Raise warning if no generator connection
        if not sgen_connected:
            bus_voltage = net.res_bus.at[bus, 'vm_pu']
            warnings.warn(
                "******WARNING******\n"
                f"High voltage alert! Bus {bus} (voltage = {bus_voltage:.3f} pu)\n "
                f"has no static generator connection through transformers.\n"
                "******WARNING******\n",
                category=UserWarning,
                stacklevel=2
            )






















#helper
 
def perform_dc_load_flow_with_droop(net: pp.pandapowerNet,use_case: dict) -> pp.pandapowerNet:
    """
    Performs DC load flow calculation on the network.

    Args:
        net (pp.pandapowerNet): The network to analyze.

    Returns:
        pp.pandapowerNet: The network with load flow results.
    """

    # Droop contribution 
    droop_correction(net)

    # Separate and sort subnetworks
    subnetwork_list = separate_subnetworks(net)
    network_dict = sorting_network(net, subnetwork_list)

    # Initialize results
    loadflowed_subs = []
    initialize_converter_results(net)

    # Process subnetworks sequentially
    process_all_subnetworks(network_dict, loadflowed_subs, net)

    # Merge results and clean network
    net_res = merge_networks([network_dict[n]['network'] for n in network_dict.keys()])
    net = clean_network(net_res, net)

    _,max_v=define_voltage_limits(use_case)
    check_high_voltage_nodes(net, voltage_threshold=max_v)

    return net

def droop_correction(net):

    ### DROOP CONTROL ###

    # Defining the voltage in converter and the power by PF results and load profile 

    for i in range(0,len(net.load)):

        if np.isnan(net.load.loc[i,'droop_curve']).any():

            pass

        else:

            asset_bus = net.load.loc[i,'bus']             
            asset_bus_Idx = net.bus.index[net.bus.name == asset_bus]

            if net.res_bus.empty:
                v_asset = 1
                net.load.loc[i,'sn_mva'] = net.load.loc[i,'p_mw']               # Save the nominal values of power in sn_mva in order to change p_mw of loads
            else:
                v_asset = net.res_bus.loc[asset_bus_Idx,'vm_pu'].values         # From Pandapower PF    

            p_set = 1.5                                                         # From power profile    

            # Defining droop curve variables (voltage points and power points) by unzipping the values of the list of tuples

            droop_curve = net.load.loc[i,'droop_curve']

            v_droop_curve = [x for x, y in droop_curve]
            p_droop_curve = [y for x, y in droop_curve]
            
            # Computation of power point in actualized droop curve

            p_droop = np.interp(v_asset, v_droop_curve, p_droop_curve)

            # Verification of the setpoint of power against droop power point
            
            p_asset = min(p_droop, p_set) if abs(p_set) < abs(p_droop) else p_droop

            # Imposition of the power in pandapower information for the converter/asset 

            net.load.loc[i,'p_mw'] = p_asset * net.load.loc[i,'sn_mva']

    return net<|MERGE_RESOLUTION|>--- conflicted
+++ resolved
@@ -211,11 +211,7 @@
     update_upstream_network(network_dict, network_id, tmp_net, net)
 
 
-<<<<<<< HEAD
 def perform_dc_load_flow(net: pp.pandapowerNet,use_case: dict, PDU_droop_control=False) -> pp.pandapowerNet:
-=======
-def perform_dc_load_flow(net: pp.pandapowerNet, use_case: dict) -> pp.pandapowerNet:
->>>>>>> f9de8a08
     """
     Performs DC load flow calculation on the network.
 
@@ -333,11 +329,7 @@
     min_v, max_v = define_voltage_limits(use_case)
     cable_factor, AC_DC_factor, converter_factor = define_sizing_security_factor(use_case)
     # Step 2: Perform initial DC load flow analysis
-<<<<<<< HEAD
     net = perform_dc_load_flow(net,use_case,PDU_droop_control=False)
-=======
-    net = perform_dc_load_flow(net, use_case)
->>>>>>> f9de8a08
 
     # Step 3: Adjust converter sizing based on load flow results
     adjust_converter_sizing(net, AC_DC_factor, converter_factor)
