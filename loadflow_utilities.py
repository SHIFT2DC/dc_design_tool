--- conflicted
+++ resolved
@@ -201,7 +201,7 @@
     update_upstream_network(network_dict, network_id, tmp_net, net)
 
 
-def perform_dc_load_flow(net: pp.pandapowerNet, use_case: dict) -> pp.pandapowerNet:
+def perform_dc_load_flow(net: pp.pandapowerNet,use_case: dict) -> pp.pandapowerNet:
     """
     Performs DC load flow calculation on the network.
 
@@ -226,7 +226,7 @@
     net_res = merge_networks([network_dict[n]['network'] for n in network_dict.keys()])
     net = clean_network(net_res, net)
 
-    _, max_v = define_voltage_limits(use_case)
+    _,max_v=define_voltage_limits(use_case)
     check_high_voltage_nodes(net, voltage_threshold=max_v)
 
     return net
@@ -279,7 +279,6 @@
         for elem in [x[0] for x in network_dict[network_id]['direct_downstream_network']]
     )
 
-
 def perform_load_flow_with_sizing(net: pp.pandapowerNet, cable_catalogue: pd.DataFrame, use_case: Dict) -> pp.pandapowerNet:
     """
     Performs DC load flow calculation with sizing adjustments for converters and cables.
@@ -296,7 +295,7 @@
     min_v, max_v = define_voltage_limits(use_case)
     cable_factor, AC_DC_factor, converter_factor = define_sizing_security_factor(use_case)
     # Step 2: Perform initial DC load flow analysis
-    net = perform_dc_load_flow(net, use_case)
+    net = perform_dc_load_flow(net,use_case)
 
     # Step 3: Adjust converter sizing based on load flow results
     adjust_converter_sizing(net, AC_DC_factor, converter_factor)
@@ -304,7 +303,7 @@
     # Step 4: Process subnetworks and perform cable adjustments
     net = process_subnetworks_with_cable_sizing(net, cable_catalogue, min_v, max_v,cable_factor)
 
-    _, max_v = define_voltage_limits(use_case)
+    _,max_v=define_voltage_limits(use_case)
     check_high_voltage_nodes(net, voltage_threshold=max_v)
 
     return net
@@ -328,7 +327,7 @@
 
 def define_sizing_security_factor(use_case: Dict) -> tuple:
     """
-    Defines the sizing security factor based on the use case.
+    Defines the sizing security factot based on the use case.
 
     Args:
         use_case (Dict): Dictionary specifying project details and constraints.
@@ -341,6 +340,7 @@
     converter_factor = use_case['Sizing factor']['Other converters sizing security factor (%)']
     return cable_factor, AC_DC_factor, converter_factor
         
+
 
 def process_subnetworks_with_cable_sizing(net: pp.pandapowerNet, cable_catalogue: pd.DataFrame, min_v: float, max_v: float, cable_factor: int) -> pp.pandapowerNet:
     """
@@ -449,7 +449,7 @@
     for i in net.converter.index:
         if net.converter.loc[i, 'conv_rank'] is not None:
             tmp_cc = net.converter.loc[i, 'converter_catalogue']
-            new_c, new_conv_rank = select_converter_based_on_power(tmp_cc, net.res_converter.loc[i, 'p_mw'],AC_DC_factor, converter_factor)
+            new_c,new_conv_rank = select_converter_based_on_power(tmp_cc, net.res_converter.loc[i, 'p_mw'],AC_DC_factor, converter_factor)
             update_converter_efficiency_curve(net, i, new_c)
             update_converter_attributes(net, i, new_c, int(new_conv_rank))
 
@@ -465,14 +465,14 @@
     Returns:
         pd.Series: The selected converter.
     """
-    if 'AC/DC' in tmp_cc.loc[0, 'Converter type']:
+    if 'AC/DC' in tmp_cc.loc[0,'Converter type']:
         factor = AC_DC_factor
     else :
         factor = converter_factor
     if (tmp_cc['Nominal power (kW)']*(1-factor/100) > abs(power_mw * 1000)).values.any():
         # Find new converter with minimum capacity above required power
         filtered_tmp_cc = tmp_cc[tmp_cc['Nominal power (kW)']*(1-factor/100) > abs(power_mw * 1000)]
-        return filtered_tmp_cc.loc[filtered_tmp_cc['Nominal power (kW)'].idxmin()], filtered_tmp_cc['Nominal power (kW)'].idxmin()
+        return filtered_tmp_cc.loc[filtered_tmp_cc['Nominal power (kW)'].idxmin()],filtered_tmp_cc['Nominal power (kW)'].idxmin()
     else:
         # Otherwise, select the largest converter
         return tmp_cc.loc[tmp_cc['Nominal power (kW)'].idxmax()],tmp_cc['Nominal power (kW)'].idxmax()
@@ -513,7 +513,6 @@
     """
     net.converter.loc[i, 'conv_rank'] = new_conv_rank
     net.converter.loc[i, 'P'] = new_c['Nominal power (kW)'] / 1000
-
 
 def adjust_cable_sizing(subnet: pp.pandapowerNet, cable_catalogue: pd.DataFrame, min_v: float, max_v: float, cable_factor: int) -> None:
     """
@@ -601,9 +600,7 @@
     pp.runpp(subnet)
     return optimal
 
-
 import warnings
-
 
 def check_high_voltage_nodes(net, voltage_threshold=1.1):
     """
@@ -744,10 +741,6 @@
 
             # Imposition of the power in pandapower information for the converter/asset 
 
-<<<<<<< HEAD
-        # assets_powers =
-=======
             net.load.loc[i,'p_mw'] = p_asset * net.load.loc[i,'sn_mva']
->>>>>>> a403095d
 
     return net