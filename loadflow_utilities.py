--- conflicted
+++ resolved
@@ -695,11 +695,7 @@
 
 def format_result_dataframe(df,net):
     for i,row in net.bus.iterrows():
-<<<<<<< HEAD
         df[f'node {i} : v_pu']=np.nan
-=======
-        df[f'node {i} : v_pu'] = np.nan
->>>>>>> c0d03a50
     for i,row in net.line.iterrows():
         df[f'line {row.from_bus} - {row.to_bus} : i_ka'] = np.nan
         df[f'line {row.from_bus} - {row.to_bus} : loading'] = np.nan
@@ -709,13 +705,9 @@
     for i,row in net.sgen.iterrows():
         df[f'sgen {row["name"]} : p_mw'] = np.nan
     for i,row in net.storage.iterrows():
-<<<<<<< HEAD
         df[f'storage {row["name"]} : p_mw']=np.nan
         if "Battery" in row["name"]:
             df[f'storage {row["name"]} : SOC']=np.nan
-=======
-        df[f'storage {row["name"]} : p_mw'] = np.nan
->>>>>>> c0d03a50
     for i,row in net.converter.iterrows():
         df[f'{row["name"]} : p_mw'] = np.nan
         df[f'{row["name"]} : loading'] = np.nan
@@ -725,11 +717,7 @@
 
 def fill_result_dataframe(df, t, net):
     for i,row in net.bus.iterrows():
-<<<<<<< HEAD
         df.loc[t,f'node {i} : v_pu']=net.res_bus.loc[i,'vm_pu']
-=======
-        df.loc[t, f'node {i} : v_pu'] = net.res_bus.loc[i,'vm_pu']
->>>>>>> c0d03a50
     for i,row in net.line.iterrows():
         df.loc[t, f'line {row.from_bus} - {row.to_bus} : i_ka'] = net.res_line.loc[i,'i_ka']
         df.loc[t, f'line {row.from_bus} - {row.to_bus} : loading'] = net.res_line.loc[i,'loading_percent']
@@ -739,7 +727,6 @@
     for i,row in net.sgen.iterrows():
         df.loc[t, f'sgen {row["name"]} : p_mw'] = net.res_sgen.loc[i,'p_mw']
     for i,row in net.storage.iterrows():
-<<<<<<< HEAD
         df.loc[t,f'storage {row["name"]} : p_mw']=net.res_storage.loc[i,'p_mw']
         if "Battery" in row["name"]:
             df.loc[t,f'storage {row["name"]} : SOC']=net.storage.loc[i,'soc_percent']
@@ -747,13 +734,6 @@
         df.loc[t,f'{row["name"]} : p_mw']=net.res_converter.loc[i,'p_mw']
         df.loc[t,f'{row["name"]} : loading']=net.res_converter.loc[i,'loading (%)']
         df.loc[t,f'{row["name"]} : pl_mw']=net.res_converter.loc[i,'pl_mw']
-=======
-        df.loc[t,f'storage {row["name"]} : p_mw'] = net.res_storage.loc[i,'p_mw']
-    for i,row in net.converter.iterrows():
-        df[f'{row["name"]} : p_mw'] = net.res_converter.loc[i,'p_mw']
-        df[f'{row["name"]} : loading'] = net.res_converter.loc[i,'loading (%)']
-        df[f'{row["name"]} : pl_mw'] = net.res_converter.loc[i,'pl_mw']
->>>>>>> c0d03a50
     return df
 
 def perform_timestep_dc_load_flow(net,use_case):
@@ -764,7 +744,6 @@
     result = pd.DataFrame(index=range(number_of_timestep))
 
     for t in tqdm(range(number_of_timestep)):
-<<<<<<< HEAD
         update_network(net,t)
 
         #net=perform_dc_load_flow(net,use_case)
@@ -775,31 +754,20 @@
     result[[x for x in result.columns if 'load ' in x]].plot()
 
     return net,result
-=======
-        update_network(net, t)
-        net = perform_dc_load_flow(net, use_case)
-        # net = perform_dc_load_flow(net,use_case)
-
-        result = fill_result_dataframe(result, t, net)
-    return net, result
->>>>>>> c0d03a50
     
 
 
 
 
-
-
-#helper
-
-
-<<<<<<< HEAD
+    
+
+
+
+
+
 #helper
  
 def perform_dc_load_flow_with_droop(net: pp.pandapowerNet,use_case: dict,t,time_step_duration) -> pp.pandapowerNet:
-=======
-def perform_dc_load_flow_with_droop(net: pp.pandapowerNet,use_case: dict) -> pp.pandapowerNet:
->>>>>>> c0d03a50
     """
     Performs DC load flow calculation on the network.
 
@@ -817,12 +785,7 @@
 
     while (abs(error) > tol) and (it<=20):
 
-<<<<<<< HEAD
         net=perform_dc_load_flow(net,use_case,PDU_droop_control=True)
-=======
-        _,max_v = define_voltage_limits(use_case)
-        check_high_voltage_nodes(net, voltage_threshold=max_v)
->>>>>>> c0d03a50
 
         bus_voltages = net.res_bus.vm_pu.values
 
@@ -836,7 +799,6 @@
         bus_voltages_previous = bus_voltages
 
         # Correct the power of each converter/asset according to droop curve
-<<<<<<< HEAD
         #droop_correction(net,t,error,tol)
         net,SOC_list=droop_correction(net,t,time_step_duration)
         it = it + 1
@@ -848,12 +810,6 @@
             soc=SOC_list[c]
             net.storage.loc[i, 'soc_percent'] = soc
         
-=======
-        droop_correction(net,t,error,tol)
-
-        t = t + 1
-
->>>>>>> c0d03a50
     return net
 
 
@@ -865,7 +821,6 @@
     return max_deviation * 100  # Error in percentage
 
 
-<<<<<<< HEAD
 def droop_correction(net,t,time_step_duration):
     SOC_list=[]
     attributes=['load','sgen','storage']
@@ -955,9 +910,6 @@
 
 
 def droop_correction2(net,t,error,tol):
-=======
-def droop_correction(net,t,error,tol):
->>>>>>> c0d03a50
 
     ### DROOP CONTROL ###
 
@@ -1215,15 +1167,11 @@
 
             p_droop = np.interp(v_asset, v_droop_curve[::-1], p_droop_curve[::-1])
 
-<<<<<<< HEAD
             # Verification of the setpoint of power against droop power point
             
             p_asset = min(p_droop, p_set) if abs(p_set) < abs(p_droop) else p_droop
             
             # Imposition of the power in pandapower information for the converter/asset 
-=======
-        net.storage.loc[i, 'p_mw'] = p_asset * net.storage.loc[i, 'sn_mva'].item()
->>>>>>> c0d03a50
 
             net.storage.loc[i,'p_mw'] = p_asset * net.storage.loc[i,'power_profile'][t] *  net.storage.loc[i,"p_nom_mw"]
     print('***********************')
