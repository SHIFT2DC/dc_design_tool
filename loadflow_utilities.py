--- conflicted
+++ resolved
@@ -739,7 +739,6 @@
     timestep=use_case['Parameters for annual simulations']['Simulation time step (mins)']
     timelaps=use_case['Parameters for annual simulations']['Simulation period (days)']
     number_of_timestep=int(timelaps*24*60/timestep)
-<<<<<<< HEAD
     result=pd.DataFrame(index=range(number_of_timestep))
 
     for t in tqdm(range(number_of_timestep)):
@@ -753,14 +752,6 @@
 
 
 
-
-=======
-
-    for t in tqdm(range(number_of_timestep)):
-        #net=perform_dc_load_flow_with_droop(net,use_case)
-        net = perform_dc_load_flow(net, use_case)
-        print(net.res_bus.loc[2])
->>>>>>> 127265b7
 
     
 
