import pandas as pd
import pandapower as pp
from ast import literal_eval
import numpy as np
from read_cable_catalogue import read_cable_catalogue, process_cable_catalogue
from reading_utilities import read_UC_Definition
from topology_utilities import separate_subnetworks, sorting_network, merge_networks


def create_DC_network(path: str, path_cable_catalogue: str, path_converter_catalogue: str) -> tuple:
    """
    Creates a DC network from the provided Excel file and cable catalogue.

    Args:
        path (str): Path to the Excel file containing network data.
        path_cable_catalogue (str): Path to the cable catalogue file.
        path_converter_catalogue (str): Path to the converter catalogue file.

    Returns:
        tuple: A tuple containing:
            - net (pandapower.Network): The created pandapower network.
            - cable_catalogue (pd.DataFrame): The processed cable catalogue.
            - Uc (dict): Dictionary containing UC definition data.
    """
    # Create an empty pandapower network
    net = pp.create_empty_network()

    # Read Excel file and UC definition
    xl_file = pd.ExcelFile(path)
    Uc = read_UC_Definition(xl_file)

    # Parse necessary sheets from the Excel file
    line_data = xl_file.parse('Lines')
    node_data = xl_file.parse('Assets Nodes')
    converter_data = xl_file.parse('Converters')
    converter_default = xl_file.parse('Default droop curves')

    # Read and process the cable catalogue
    cable_catalogue = read_cable_catalogue(path_cable_catalogue)
    cable_info = Uc['Conductor parameters']
    cable_catalogue = process_cable_catalogue(cable_catalogue, cable_info)

    # Read and filter the converter catalogue
    converter_catalogue = pd.ExcelFile(path_converter_catalogue).parse('Converters')
    converter_catalogue = converter_catalogue.loc[
        converter_catalogue['Ecosystem'] == Uc['Project details']['Ecosystem']
    ]

<<<<<<< HEAD
    # Create buses
    _create_buses_and_components(net, node_data, converter_default)  # create nodes of sheet asset nodes only
    # Create converters
    _create_converters(net, converter_data, converter_default, converter_catalogue)
    # Create lines
    _create_lines(net, line_data, cable_catalogue)  # si on croise un noeud qu'on n'a pas encore vu, on le crée
=======
    # Create buses and components
    _create_buses_and_components(net, node_data, converter_default)
    
    # Create converters
    _create_converters(net, converter_data, converter_default, converter_catalogue)

    _create_lines(net, line_data, cable_catalogue)
>>>>>>> a403095d

    # Handle subnetworks and merge them
    subnetworks = separate_subnetworks(net)
    for subnetwork in subnetworks:
        _fix_zero_voltages(subnetwork)
    net = merge_networks(subnetworks) #supprime le champ conv

    # Create converters
    _create_converters(net, converter_data, converter_default, converter_catalogue)


    return net, cable_catalogue, Uc


def _create_buses_and_components(net: pp.pandapowerNet, node_data: pd.DataFrame, converter_default) -> None:
    """
    Creates buses and components (loads, storages, etc.) in the network.

    Args:
        net (pp.pandapowerNet): The pandapower network.
        node_data (pd.DataFrame): DataFrame containing node data.
    """
    for _, row in node_data.iterrows():
        bus = pp.create_bus(
            net,
            index=row['Node number'],
            vn_kv=row['Operating nominal voltage (V)'] / 1000,
            name=f"Bus {row['Node number']}"
        )

        component_type = row['Component type'].replace(' ', '').lower()
        if component_type == 'acgrid':
            pp.create_ext_grid(net, bus=bus, vm_pu=1.0)
        elif component_type in ['dcload', 'acload']:
            l = pp.create_load(
                net,
                name='load ' + str(bus),
                bus=bus,
                p_mw=row['Maximum power (kW)'] / 1000,  # Convert kW to MW
                q_mvar=0
            )
            if 'default' in row['Droop curve of asset']:
                if 'droop_curve' not in net.load.columns:
                    net.load['droop_curve'] = np.nan
                    net.load['droop_curve'] = net.load['droop_curve'].astype('object')
                str_dc = converter_default.loc[converter_default['Converter type'] == row['Component type'], 'Default Droop curve'].values[0]
                net.load.at[l, 'droop_curve'] = np.array(literal_eval('[' + str_dc.replace(';', ',') + ']'))
        elif component_type == 'ev':
            pp.create_storage(
                net,
                name='EV ' + str(bus),
                bus=bus,
                p_mw=row['Maximum power (kW)'] / 1000,  # Convert kW to MW
                max_e_mwh=row['Maximum power (kW)'] / 1000 * 4,  # Convert kWh to MWh
                soc_percent=100  # Initial state of charge at 50%
            )
        elif component_type == 'storage':
            if not np.isnan(row['Maximum power (kW)']):
                pp.create_storage(
                    net,
                    name='Battery ' + str(bus),
                    bus=bus,
                    p_mw=row['Maximum power (kW)'] / 1000,  # Convert kW to MW
                    max_e_mwh=row['Capacity (kWh)'] / 1000,  # Convert kWh to MWh
                    soc_percent=50  # Initial state of charge at 50%
                )
            else :
                pp.create_storage(
                    net,
                    name='Battery ' + str(bus),
                    bus=bus,
                    p_mw=0,  # Convert kW to MW
                    max_e_mwh=0,  # Convert kWh to MWh
                    soc_percent=50  # Initial state of charge at 50%
                )
        elif component_type == 'pv':
            pp.create_sgen(
                net,
                bus=bus,
                p_mw=row['Maximum power (kW)'] / 1000  # Active power in MW
            )

        # Create linked converter bus if needed
        if not np.isnan(row['Node number for directly linked converter']):
            linked_bus_index = int(row['Node number for directly linked converter'])
            if linked_bus_index not in net.bus.index:
                pp.create_bus(
                    net,
                    index=linked_bus_index,
                    vn_kv=0,
                    name=f"Bus {linked_bus_index}"
                )


def _create_lines(net: pp.pandapowerNet, line_data: pd.DataFrame, cable_catalogue: pd.DataFrame) -> None:
    """
    Creates lines in the network based on the line data.

    Args:
        net (pp.pandapowerNet): The pandapower network.
        line_data (pd.DataFrame): DataFrame containing line data.
        cable_catalogue (pd.DataFrame): Processed cable catalogue.
    """
    for _, row in line_data.iterrows():
        # Create buses if they don't exist
        for node in [row['Node_i'], row['Node_j']]:
            if node not in net.bus.index:
                pp.create_bus(
                    net,
                    index=node,
                    vn_kv=0,
                    name=f"Bus {node}"
                )

        # Create the line
        if not np.isnan(row['Resistance (ohm/m)']):
            pp.create_line_from_parameters(
                net,
                from_bus=int(row['Node_i']),
                to_bus=int(row['Node_j']),
                length_km=row['Line length (m)'] / 1000,
                r_ohm_per_km=row['Resistance (ohm/m)']*1000,
                x_ohm_per_km=1e-20,
                c_nf_per_km=0,
                max_i_ka=1e3,
                cable_rank=None
            )
        else:
            cable = cable_catalogue.iloc[-1]
            pp.create_line_from_parameters(
                net,
                from_bus=int(row['Node_i']),
                to_bus=int(row['Node_j']),
                length_km=row['Line length (m)'] / 1000,
                r_ohm_per_km=cable['R'] * 1000,
                x_ohm_per_km=1e-20,
                c_nf_per_km=0,
                max_i_ka=cable['Imax'] / 1000,
                cable_rank=len(cable_catalogue) - 1
            )


def _fix_zero_voltages(subnetwork: pp.pandapowerNet) -> None:
    """
    Fixes zero voltages in the subnetwork by setting them to the first non-zero voltage.

    Args:
        subnetwork (pp.pandapowerNet): The subnetwork to fix.
    """
    if sum(np.isclose(subnetwork.bus.vn_kv.values, 0)):
        non_zero_voltage = subnetwork.bus.loc[~np.isclose(subnetwork.bus.vn_kv.values, 0), 'vn_kv'].iloc[0]
        subnetwork.bus.loc[np.isclose(subnetwork.bus.vn_kv.values, 0), 'vn_kv'] = non_zero_voltage


def _create_converters(net: pp.pandapowerNet, converter_data: pd.DataFrame, converter_default: pd.DataFrame, converter_catalogue: pd.DataFrame) -> None:
    """
    Creates converters in the network based on the converter data.

    Args:
        net (pp.pandapowerNet): The pandapower network.
        converter_data (pd.DataFrame): DataFrame containing converter data.
        converter_default (pd.DataFrame): DataFrame containing default converter data.
        converter_catalogue (pd.DataFrame): DataFrame containing converter catalogue data.
    """
    net.converter = pd.DataFrame(
        columns=[
            'name', 'from_bus', 'to_bus', 'type', 'P', 'efficiency', 'stand_by_loss',
            'efficiency curve', 'droop_curve', 'conv_rank', 'converter_catalogue'
        ]
    )

    converter_data = converter_data.rename(columns={
        "Converter name": "name",
        "Node_i number": 'from_bus',
        "Node_j number": 'to_bus',
        "Converter type": "type",
        "Nominal power (kW)": 'Nominal power (kW)',
        "Efficiency curve if user-defined": 'efficiency curve',
        "Voltage level V_i (V)": "V_i",
        "Voltage level V_j (V)": "V_j",
        "Droop curve if user-defined": 'droop_curve'
    })

    for _, row in converter_data.iterrows():
        if not np.isnan(row['Nominal power (kW)']):
            _add_converter(net, row, converter_default)
        else:
            _add_converter_from_catalogue(net, row, converter_catalogue, converter_default)


def _add_converter(net: pp.pandapowerNet, row: pd.Series, converter_default: pd.DataFrame) -> None:
    """
    Adds a converter to the network based on the provided row data.

    Args:
        net (pp.pandapowerNet): The pandapower network.
        row (pd.Series): Row containing converter data.
        converter_default (pd.DataFrame): DataFrame containing default converter data.
    """
    # Create buses if they don't exist
    for bus_key in ['from_bus', 'to_bus']:
        if row[bus_key] not in net.bus.index:
            voltage_key = 'V_i' if bus_key == 'from_bus' else 'V_j'
            voltage = row[voltage_key] / 1000 if not np.isnan(row[voltage_key]) else 100 / 1000
            pp.create_bus(
                net,
                index=row[bus_key],
                vn_kv=voltage,
                name=f"Bus {row[bus_key]}"
            )
        else:
            voltage_key = 'V_i' if bus_key == 'from_bus' else 'V_j'
            if not np.isnan(row[voltage_key]):
                net.bus.loc[row[bus_key], 'vn_kv'] = row[voltage_key] / 1000


    # Calculate efficiency and droop curves
    efficiency = _calculate_efficiency(row)
    droop_curve = _calculate_droop_curve(row, converter_default)

    # Add converter to the network
    new_row = {
        "name": row['name'],
        "from_bus": row['from_bus'],
        "to_bus": row['to_bus'],
        "type": row['type'],
        "P": row['Nominal power (kW)'] / 1000,  # Convert kW to MW
        "efficiency": efficiency,
        "efficiency curve": row['efficiency curve'],
        "droop_curve": droop_curve,
        'converter_catalogue': None,
        'conv_rank': None,
        'stand_by_loss': 0
    }
    net.converter.loc[len(net.converter)] = new_row


def _add_converter_from_catalogue(net: pp.pandapowerNet, row: pd.Series, converter_catalogue: pd.DataFrame, converter_default: pd.DataFrame) -> None:
    """
    Adds a converter to the network based on the converter catalogue.

    Args:
        net (pp.pandapowerNet): The pandapower network.
        row (pd.Series): Row containing converter data.
        converter_catalogue (pd.DataFrame): DataFrame containing converter catalogue data.
        converter_default (pd.DataFrame): DataFrame containing default converter data.
    """
    type_c = row['type']
    tmp_cc = converter_catalogue.loc[converter_catalogue['Converter type'] == type_c].copy()

    if np.isnan(row["V_i"]):
        tmp_cc = tmp_cc.loc[
            (tmp_cc['Voltage level V1 (V)'] == row["V_j"]) |
            (tmp_cc['Voltage level V2 (V)'] == row["V_j"])
        ]
    else:
        tmp_cc = tmp_cc.loc[
            ((tmp_cc['Voltage level V1 (V)'] == row["V_j"]) & (tmp_cc['Voltage level V2 (V)'] == row["V_i"])) |
            ((tmp_cc['Voltage level V1 (V)'] == row["V_i"]) & (tmp_cc['Voltage level V2 (V)'] == row["V_j"]))
        ]

    tmp_cc.reset_index(inplace=True, drop=True)
    conv = tmp_cc.loc[tmp_cc['Nominal power (kW)'].idxmin()]

    # Create buses if they don't exist
    for bus_key in ['from_bus', 'to_bus']:
        if row[bus_key] not in net.bus.index:
            voltage_key = 'V_i' if bus_key == 'from_bus' else 'V_j'
            voltage = row[voltage_key] / 1000 if not np.isnan(row[voltage_key]) else 100 / 1000
            pp.create_bus(
                net,
                index=row[bus_key],
                vn_kv=voltage,
                name=f"Bus {row[bus_key]}"
            )
        else:
            voltage_key = 'V_i' if bus_key == 'from_bus' else 'V_j'
            if not np.isnan(row[voltage_key]):
                net.bus.loc[row[bus_key], 'vn_kv'] = row[voltage_key] / 1000

    # Calculate efficiency and droop curves
    efficiency = _calculate_efficiency(row, conv)
    droop_curve = _calculate_droop_curve(row, converter_default)

    # Add converter to the network
    new_row = {
        "name": row['name'],
        "from_bus": row['from_bus'],
        "to_bus": row['to_bus'],
        "type": row['type'],
        "P": conv['Nominal power (kW)'] / 1000,  # Convert kW to MW
        "efficiency": efficiency,
        "efficiency curve": row['efficiency curve'],
        "droop_curve": droop_curve,
        'converter_catalogue': tmp_cc,
        "conv_rank": tmp_cc['Nominal power (kW)'].idxmin(),
        'stand_by_loss': conv['Stand-by losses (W)'] / 1e6
    }
    net.converter.loc[len(net.converter)] = new_row


def _calculate_efficiency(row: pd.Series, conv: pd.Series = None) -> np.ndarray:
    """
    Calculates the efficiency curve for a converter.

    Args:
        row (pd.Series): Row containing converter data.
        conv (pd.Series, optional): Row containing converter catalogue data.

    Returns:
        np.ndarray: Efficiency curve as a numpy array.
    """
    if row['Efficiency curve'] == 'user-defined':
        eff = np.array(literal_eval(row['efficiency curve']))
        e = eff[:, 1].astype('float') / 100
        p = eff[:, 0] / 100 * (row['Nominal Maximum power (kW)'] if conv is None else conv['Nominal power (kW)'])
        return np.vstack((p, e)).T
    else:
        eff_str = conv['Efficiency curve [Xi;Yi], i={1,2,3,4}, \nwith X= Factor of Nominal Power (%), Y=Efficiency (%)']
        eff = np.array(literal_eval('[' + eff_str.replace(';', ',') + ']'))
        e = eff[:, 1].astype('float') / 100
        p = eff[:, 0] / 100 * conv['Nominal power (kW)']
        return np.vstack((p, e)).T


def _calculate_droop_curve(row: pd.Series, converter_default: pd.DataFrame) -> np.ndarray:
    """
    Calculates the droop curve for a converter.

    Args:
        row (pd.Series): Row containing converter data.
        converter_default (pd.DataFrame): DataFrame containing default converter data.

    Returns:
        np.ndarray: Droop curve as a numpy array.
    """
    if 'user-defined' in row["Droop curve"]:
        return np.array(literal_eval(row['droop_curve']))
    else:
        str_dc = converter_default.loc[
            converter_default['Converter type'] == row['type'],
            'Default Droop curve'
        ].values[0]
        return np.array(literal_eval('[' + str_dc.replace(';', ',') + ']'))<|MERGE_RESOLUTION|>--- conflicted
+++ resolved
@@ -35,6 +35,7 @@
     converter_data = xl_file.parse('Converters')
     converter_default = xl_file.parse('Default droop curves')
 
+
     # Read and process the cable catalogue
     cable_catalogue = read_cable_catalogue(path_cable_catalogue)
     cable_info = Uc['Conductor parameters']
@@ -46,14 +47,6 @@
         converter_catalogue['Ecosystem'] == Uc['Project details']['Ecosystem']
     ]
 
-<<<<<<< HEAD
-    # Create buses
-    _create_buses_and_components(net, node_data, converter_default)  # create nodes of sheet asset nodes only
-    # Create converters
-    _create_converters(net, converter_data, converter_default, converter_catalogue)
-    # Create lines
-    _create_lines(net, line_data, cable_catalogue)  # si on croise un noeud qu'on n'a pas encore vu, on le crée
-=======
     # Create buses and components
     _create_buses_and_components(net, node_data, converter_default)
     
@@ -61,17 +54,15 @@
     _create_converters(net, converter_data, converter_default, converter_catalogue)
 
     _create_lines(net, line_data, cable_catalogue)
->>>>>>> a403095d
 
     # Handle subnetworks and merge them
     subnetworks = separate_subnetworks(net)
     for subnetwork in subnetworks:
         _fix_zero_voltages(subnetwork)
-    net = merge_networks(subnetworks) #supprime le champ conv
+    net = merge_networks(subnetworks)
 
     # Create converters
     _create_converters(net, converter_data, converter_default, converter_catalogue)
-
 
     return net, cable_catalogue, Uc
 
@@ -96,7 +87,7 @@
         if component_type == 'acgrid':
             pp.create_ext_grid(net, bus=bus, vm_pu=1.0)
         elif component_type in ['dcload', 'acload']:
-            l = pp.create_load(
+            l=pp.create_load(
                 net,
                 name='load ' + str(bus),
                 bus=bus,
@@ -105,11 +96,11 @@
             )
             if 'default' in row['Droop curve of asset']:
                 if 'droop_curve' not in net.load.columns:
-                    net.load['droop_curve'] = np.nan
+                    net.load['droop_curve']=np.nan
                     net.load['droop_curve'] = net.load['droop_curve'].astype('object')
-                str_dc = converter_default.loc[converter_default['Converter type'] == row['Component type'], 'Default Droop curve'].values[0]
-                net.load.at[l, 'droop_curve'] = np.array(literal_eval('[' + str_dc.replace(';', ',') + ']'))
-        elif component_type == 'ev':
+                str_dc=converter_default.loc[converter_default['Converter type']==row['Component type'],'Default Droop curve'].values[0]
+                net.load.at[l,'droop_curve']=np.array(literal_eval('[' + str_dc.replace(';', ',') + ']'))
+        elif component_type=='ev':
             pp.create_storage(
                 net,
                 name='EV ' + str(bus),
@@ -294,7 +285,7 @@
         "droop_curve": droop_curve,
         'converter_catalogue': None,
         'conv_rank': None,
-        'stand_by_loss': 0
+        'stand_by_loss' : 0
     }
     net.converter.loc[len(net.converter)] = new_row
 
@@ -358,7 +349,7 @@
         "droop_curve": droop_curve,
         'converter_catalogue': tmp_cc,
         "conv_rank": tmp_cc['Nominal power (kW)'].idxmin(),
-        'stand_by_loss': conv['Stand-by losses (W)'] / 1e6
+        'stand_by_loss' : conv['Stand-by losses (W)'] / 1e6
     }
     net.converter.loc[len(net.converter)] = new_row
 
